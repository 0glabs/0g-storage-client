package main

import (
	"context"
	"fmt"
	"os"
	"strings"
	"time"

	"github.com/0glabs/0g-storage-client/common"
	"github.com/0glabs/0g-storage-client/common/blockchain"
	"github.com/0glabs/0g-storage-client/common/util"
	"github.com/0glabs/0g-storage-client/core"
	"github.com/0glabs/0g-storage-client/indexer"
	"github.com/0glabs/0g-storage-client/node"
	"github.com/0glabs/0g-storage-client/transfer"
	"github.com/pkg/errors"
	"github.com/sirupsen/logrus"
)

func runTest() error {
	ctx := context.Background()
	// load args, indexer's trusted & discover node is node[0]
	args := os.Args[1:]
	key := args[0]
	chainUrl := args[1]
	zgsNodeUrls := strings.Split(args[2], ",")
	indexerUrl := args[3]

	w3client := blockchain.MustNewWeb3(chainUrl, key)
	defer w3client.Close()

	// upload by indexer
	data, err := core.NewDataInMemory([]byte("indexer_test_data"))
	if err != nil {
		return errors.WithMessage(err, "failed to initialize data")
	}
	indexerClient, err := indexer.NewClient(indexerUrl, indexer.IndexerClientOption{LogOption: common.LogOption{Logger: logrus.StandardLogger()}})
	if err != nil {
		return errors.WithMessage(err, "failed to initialize indexer client")
	}
<<<<<<< HEAD
	if _, err := indexerClient.Upload(ctx, flow, data, transfer.UploadOption{
=======
	if err := indexerClient.Upload(ctx, w3client, data, transfer.UploadOption{
>>>>>>> 2cf72f64
		FinalityRequired: true,
	}); err != nil {
		return errors.WithMessage(err, "failed to upload file")
	}
	tree, err := core.MerkleTree(data)
	if err != nil {
		return errors.WithMessage(err, "failed to build merkle tree")
	}
	root := tree.Root()
	// check file location
	locations, err := indexerClient.GetFileLocations(ctx, root.Hex())
	if err != nil {
		return errors.WithMessage(err, "failed to get file locations")
	}
	if len(locations) != 1 {
		return fmt.Errorf("unexpected file location length: %v", len(locations))
	}
	if locations[0].URL != zgsNodeUrls[0] {
		return fmt.Errorf("unexpected file location: %v", locations[0].URL)
	}
	// upload data to second node
	data, err = core.NewDataInMemory([]byte("indexer_test_data_2"))
	if err != nil {
		return errors.WithMessage(err, "failed to initialize data")
	}
	clients := node.MustNewZgsClients(zgsNodeUrls[1:])
	for _, client := range clients {
		defer client.Close()
	}

	uploader, err := transfer.NewUploader(ctx, w3client, clients, common.LogOption{Logger: logrus.StandardLogger()})
	if err != nil {
		return errors.WithMessage(err, "failed to initialize uploader")
	}

	if _, err := uploader.Upload(context.Background(), data, transfer.UploadOption{
		FinalityRequired: true,
	}); err != nil {
		return errors.WithMessage(err, "failed to upload file")
	}
	tree, err = core.MerkleTree(data)
	if err != nil {
		return errors.WithMessage(err, "failed to build merkle tree")
	}
	root = tree.Root()

	client0 := node.MustNewZgsClient(zgsNodeUrls[0])
	for {
		info, err := client0.GetFileInfo(ctx, root)
		if err != nil {
			return errors.WithMessage(err, "failed to get file info")
		}
		if info != nil {
			break
		}
		time.Sleep(time.Second)
	}
	// node list
	_, err = indexerClient.GetShardedNodes(ctx)
	if err != nil {
		return errors.WithMessage(err, "failed to get sharded nodes")
	}
	return nil
}

func main() {
	if err := util.WaitUntil(runTest, time.Minute*3); err != nil {
		logrus.WithError(err).Fatalf("indexer test failed")
	}
}<|MERGE_RESOLUTION|>--- conflicted
+++ resolved
@@ -39,11 +39,7 @@
 	if err != nil {
 		return errors.WithMessage(err, "failed to initialize indexer client")
 	}
-<<<<<<< HEAD
-	if _, err := indexerClient.Upload(ctx, flow, data, transfer.UploadOption{
-=======
-	if err := indexerClient.Upload(ctx, w3client, data, transfer.UploadOption{
->>>>>>> 2cf72f64
+	if _, err := indexerClient.Upload(ctx, w3client, data, transfer.UploadOption{
 		FinalityRequired: true,
 	}); err != nil {
 		return errors.WithMessage(err, "failed to upload file")
